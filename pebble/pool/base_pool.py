--- conflicted
+++ resolved
@@ -24,11 +24,7 @@
 except ImportError:
     from Queue import Queue
 
-<<<<<<< HEAD
-from pebble.common import execute, SLEEP_UNIT
-=======
-from pebble.common import execute, ProcessFuture
->>>>>>> d98a9643
+from pebble.common import execute, ProcessFuture, SLEEP_UNIT
 
 
 class BasePool(object):
